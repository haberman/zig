--- conflicted
+++ resolved
@@ -2,147 +2,6 @@
 const Target = std.Target;
 const llvm = @import("llvm.zig");
 
-<<<<<<< HEAD
-pub const FloatAbi = enum {
-    Hard,
-    Soft,
-    SoftFp,
-};
-
-/// TODO expose the arch and subarch separately
-pub fn isArmOrThumb(self: Target) bool {
-    return switch (self.getArch()) {
-        .arm,
-        .armeb,
-        .aarch64,
-        .aarch64_be,
-        .thumb,
-        .thumbeb,
-        => true,
-        else => false,
-    };
-}
-
-pub fn getFloatAbi(self: Target) FloatAbi {
-    return switch (self.getAbi()) {
-        .gnueabihf,
-        .eabihf,
-        .musleabihf,
-        => .Hard,
-        else => .Soft,
-    };
-}
-
-pub fn getDynamicLinkerPath(self: Target) ?[]const u8 {
-    const env = self.getAbi();
-    const arch = self.getArch();
-    const os = self.getOs();
-    switch (os) {
-        .freebsd => {
-            return "/libexec/ld-elf.so.1";
-        },
-        .linux => {
-            switch (env) {
-                .android => {
-                    if (self.getArchPtrBitWidth() == 64) {
-                        return "/system/bin/linker64";
-                    } else {
-                        return "/system/bin/linker";
-                    }
-                },
-                .gnux32 => {
-                    if (arch == .x86_64) {
-                        return "/libx32/ld-linux-x32.so.2";
-                    }
-                },
-                .musl,
-                .musleabi,
-                .musleabihf,
-                => {
-                    if (arch == .x86_64) {
-                        return "/lib/ld-musl-x86_64.so.1";
-                    }
-                },
-                else => {},
-            }
-            switch (arch) {
-                .i386,
-                .sparc,
-                .sparcel,
-                => return "/lib/ld-linux.so.2",
-
-                .aarch64 => return "/lib/ld-linux-aarch64.so.1",
-
-                .aarch64_be => return "/lib/ld-linux-aarch64_be.so.1",
-
-                .arm,
-                .thumb,
-                => return switch (getFloatAbi(self)) {
-                    .Hard => return "/lib/ld-linux-armhf.so.3",
-                    else => return "/lib/ld-linux.so.3",
-                },
-
-                .armeb,
-                .thumbeb,
-                => return switch (getFloatAbi(self)) {
-                    .Hard => return "/lib/ld-linux-armhf.so.3",
-                    else => return "/lib/ld-linux.so.3",
-                },
-
-                .mips,
-                .mipsel,
-                .mips64,
-                .mips64el,
-                => return null,
-
-                .powerpc => return "/lib/ld.so.1",
-                .powerpc64 => return "/lib64/ld64.so.2",
-                .powerpc64le => return "/lib64/ld64.so.2",
-                .s390x => return "/lib64/ld64.so.1",
-                .sparcv9 => return "/lib64/ld-linux.so.2",
-                .x86_64 => return "/lib64/ld-linux-x86-64.so.2",
-
-                .arc,
-                .avr,
-                .bpfel,
-                .bpfeb,
-                .hexagon,
-                .msp430,
-                .r600,
-                .amdgcn,
-                .riscv32,
-                .riscv64,
-                .tce,
-                .tcele,
-                .xcore,
-                .nvptx,
-                .nvptx64,
-                .le32,
-                .le64,
-                .amdil,
-                .amdil64,
-                .hsail,
-                .hsail64,
-                .spir,
-                .spir64,
-                .kalimba,
-                .shave,
-                .lanai,
-                .wasm32,
-                .wasm64,
-                .renderscript32,
-                .renderscript64,
-                .aarch64_32,
-                .ve,
-                => return null,
-            }
-        },
-        else => return null,
-    }
-}
-
-=======
->>>>>>> 416a547c
 pub fn getDarwinArchString(self: Target) [:0]const u8 {
     const arch = self.getArch();
     switch (arch) {
